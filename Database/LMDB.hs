-- | This module provides two interfaces:
--
-- 1. A type-safe interface centered around the 'DBEnv' and 'DB' datatypes. It
-- should only be used with databases that it was used to create.  Rather than
-- the LMDB structure, the database is represented as a collection of mutable
-- references ('DBRef') and mutable lookup tables ('Single' and 'Multi').
--
-- 2. An untyped interface centered around the 'DBS' and 'DBHandle' datatypes.
-- It is useful for operating on arbitrary LMDB environments and debugging.
-- This is the interface used by the @lmdbtool@ utility.
{-# LANGUAGE StandaloneDeriving #-}
{-# LANGUAGE GeneralizedNewtypeDeriving #-}
{-# LANGUAGE CPP #-}
{-# LANGUAGE DeriveDataTypeable #-}
{-# LANGUAGE DataKinds           #-}
{-# LANGUAGE DeriveFunctor       #-}
{-# LANGUAGE KindSignatures      #-}
{-# LANGUAGE ScopedTypeVariables #-}
{-# LANGUAGE TemplateHaskell     #-}
module Database.LMDB

    ( module Database.LMDB.Macros
    , LMDB_Error(..)

    -- * The Typed DB Monad Interface

    -- ** The Database Evironment
    , DBEnv -- (..)
    , openDBEnv
    , closeDBEnv
    , runDB
    , tryDB

    -- ** Specifying a Transaction
    , DB
    , orElse
    , cases
    , abort
    , dbtrace
    , dblift
    , transactionTime
    , withRNG

    -- ** Persistent mutable refs
    , readDBRef
    , writeDBRef

    -- ** Simple key/value tables
    , initSingle
    , testSingle
    , store
    , unstore
    , fetch
    , fetchByPrefix

    -- ** Multi-valued key/value tables
    , initMulti
    , testMulti
    , insert
    , fetchByPrefixMultiple
    , fetchMultiple

    -- ** Timestamps and randomness
    , TimeStamp
    , toSeconds
    , fromSeconds
    , Period(..)
    , addPeriod
    , RNG(..)
    , makeGen
#if defined(VERSION_crypto_random)
    , getRandomBytes
#endif

    -- * The Untyped DBS Interface

    -- ** Public interface.
    -- *** Environments
    , DBS
    , withDBSDo
    , withManyDBSDo
    , withDBSCreateIfMissing
    , initDBS
    , openDBS
    , shutDownDBS 
    -- **** Already open?
    , isOpenEnv
    , listEnv
    -- **** High Level Functions
    --
    -- | These functions are similar to the operations facilitated by
    --   the @lmdbtool@ utility. The unticked variants which open and
    --   close the environment are provided for when you only want to
    --   do one operation. (See '<#HLAF Higher Level Atomic Functions>'). (anchor #HLF#)
    , listTables'
    , deleteTable'
    , createTable'
    , clearTable'
    , insertKey'
    , deleteKey'
    , lookupVal'
    , toList'
    , keysOf'
    , valsOf'
    -- *** Tables
    , createDB
    , createAppendDB
    , openDB
    , openAppendDB
    , createDupsortDB
    , createAppendDupDB
    , openDupsortDB
    , openAppendDupDB
    , unnamedDB
    , closeDB
    -- **** Editing tables
    , dropDB
    , delete
    , add
    -- **** Table properties
    , lengthDB
    -- *** Unsafe Functions
    --
    -- |   These functions may result in dangling pointers if not used with care.
    --
    , unsafeFetch
    , unsafeDumpToList
    , unsafeDumpToListOp

    -- ** Internal Functions
    --
    -- |  These functions expose aspects of the interface that are subject to change.
    --    They are provided, but please prefer the public interface.
    --
    , internalGetDBFlags
    , internalOpenDB
    , openAppendDBFlags
    -- * High Level Atomic functions
    --
    -- | These functions use file paths and names as parameters.
    --   They do all the work of opening and closing the environment.
    --   They are similar to the commands of the  @lmdbtool@ utility
    --   (If you prefer to leave the environment open use functions under
    --   the heading <#HLF Higher Level Functions>.) #HLAF#
    --
    , listTables
    , listTablesCreateIfMissing
    , deleteTable
    , createTable
    , clearTable
    , insertKey
    , deleteKey
    , lookupVal
    , toList
    , keysOf
    , valsOf
    , copyTable

    ) where

import System.FilePath
import System.Directory
import Control.Concurrent (myThreadId, ThreadId(..))
import Database.LMDB.Raw
import Data.ByteString.Internal
import qualified Data.ByteString.Char8 as S
import Foreign.ForeignPtr hiding (addForeignPtrFinalizer)
import Foreign.Concurrent
import Foreign.Ptr
import Data.Word
import Foreign.C.Types
import Control.Exception
import System.DiskSpace
import Foreign.Storable
import Control.Monad
import Control.Applicative
import Control.Monad.Loops
import Foreign.Marshal.Alloc
import Data.IORef
import Control.Concurrent.MVar
-- import Data.Global
import System.IO.Unsafe
import qualified Data.HashTable.IO as H
import Data.String
import Data.Typeable
import qualified Data.HashTable.Class as Class
import qualified Data.HashTable.ST.Basic as Basic
-- import Control.Monad.Primitive
--import Control.Monad.Extra
import Control.DeepSeq (force)


-- Imports from Joe's interface
-- no attempt to remove redundancy
import           Control.Exception
import qualified Control.Concurrent.STM as STM
import Control.Concurrent.STM.TVar
import Control.Concurrent.MVar
import Control.Monad
import Database.LMDB.Raw
import Control.Applicative
import Control.DeepSeq
import           System.DiskSpace                  (getAvailSpace)
import Data.Data
import Data.Traversable (Traversable, traverse)
import Data.List (foldl1',partition)
-- import qualified Data.ByteString                   as S
import qualified Data.ByteString.Char8 as Char8
import qualified Data.ByteString.Internal          as S
import qualified Data.ByteString.Lazy as L
import Data.Int
import Data.Binary (encode,decode,Binary)
import Data.Binary.Get (runGet)
import Data.Bits
#ifdef NOHOURGLASS
import Data.Time -- UTCTime
import Data.Time.Clock.POSIX (posixSecondsToUTCTime,utcTimeToPOSIXSeconds)
#else
import Foreign.C.Types (CTime(..))
import Data.Hourglass (Period(..))
import qualified Data.Hourglass as Hourglass
import qualified System.Hourglass as Hourglass
#endif
import Data.Tuple
import Data.Word
import Data.Maybe
import Control.DeepSeq
import qualified Data.Generics.Aliases             as Generics
import qualified Data.Generics.Schemes             as Generics
import           Foreign.C.Types                   (CSize, CULong (..))
-- import           Foreign.ForeignPtr
import qualified Foreign.Concurrent
import           Foreign.Ptr
import System.IO.Unsafe (unsafePerformIO)
import Data.Global.Internal
import Language.Haskell.TH
import qualified Data.Digest.Murmur64 as Murmur
#if MIN_VERSION_base(4,8,0)
import Foreign.Marshal hiding (void)
#else
import Foreign.Marshal.Safe hiding (void)
#endif
import Foreign.Storable
import           System.IO.Unsafe                  (unsafeInterleaveIO)
import Database.LMDB.Macros
import Database.LMDB.Raw.Types
import Crypto.Random
import Control.Arrow (second, (***))
import Database.LMDB.BinaryUtil

-- | This type alias comes in two flavors depending on the build settings.  By
-- default, it will refer to Vincent Hanquez's 'Data.Hourglass.DateTime', but
-- if the "hourglass" build flag is disabled, it will instead be
-- 'Data.Time.UTCTime'.
--
-- Either way, you can use 'toSeconds' and 'fromSeconds' to convert to and from
-- an 'Int64' count of seconds since the epoch.
#ifdef NOHOURGLASS
type TimeStamp = UTCTime
data Period = Period { peroidYears :: !Int
                     , periodMonths :: !Int
                     , peroidDays :: !Int
                     }
toSeconds :: TimeStamp -> Int64
toSeconds utc = round $ utcTimeToPOSIXSeconds utc

fromSeconds :: Int64 -> TimeStamp
fromSeconds s = posixSecondsToUTCTime (realToFrac s)
#else
type TimeStamp = Hourglass.DateTime
toSeconds :: TimeStamp -> Int64
toSeconds vincentTime = t
  where (Hourglass.Elapsed (Hourglass.Seconds t)) = Hourglass.timeGetElapsed vincentTime
fromSeconds :: Int64 -> TimeStamp
fromSeconds t = Hourglass.timeFromElapsed (Hourglass.Elapsed (Hourglass.Seconds t))
#endif


dputStrLn :: String -> IO ()
#ifdef DEBUG
dputStrLn str = putStrLn ("(DEBUG) " ++ str)
#else
dputStrLn str = return ()
#endif

newtype HTable s k v = HT (Basic.HashTable s k v) deriving Typeable

type HashTable k v = H.IOHashTable HTable k v

deriving instance Class.HashTable (HTable)


-- | DBS
--
-- The acronym 'DBS' stands for Database System.  The idea is we have a generic
-- handle for initializing and closing down your database system regardless of
-- whether it is actually MySQL or LDMB or whatever. In the language of LMDB,
-- this is called an "environment", and this type can be thought of as a handle
-- to your "LMDB Database Environment".
data DBS = DBS { dbEnv :: MDB_env
               , dbDir :: FilePath
               , dbsIsOpen :: MVar Bool
               } deriving Typeable

-- | DBHandle
--
-- Unlike DBS, this is a handle to one specific database within the environment.
-- Here, "Database" means a simple key-value store, and nothing more grand.
--
-- This is an opaque type, but internally it contains a reference to an environment
-- so functions dealing with databases do not need to pass an environment handle 
-- (DBS type) as an explicit parameter.
data DBHandle = DBH { dbhEnv :: (MDB_env, MVar Bool)
                    , dbhDBI :: MDB_dbi 
                    , compiledWriteFlags :: MDB_WriteFlags
                    , dbhIsOpen :: MVar Bool
                    }

-- | withDBSDo 
--
--      dir - directory containing data.mdb, or an
--            existing empty directory if creating
--            a new environment
--
--      action - function which takes a DBS and preforms
--               various operations on it's contained 
--               databases.
--
-- Shorthand for @bracket (initDBS dir) shutDownDBS action@
withDBSDo :: FilePath -> (DBS -> IO a) -> IO a
withDBSDo dir action = bracket (initDBS dir) shutDownDBS action

-- | like 'withDBSDo' but opens many environments at once
withManyDBSDo :: [FilePath] -> ([DBS] -> IO a) -> IO a
withManyDBSDo dirs action =
    bracket (mapM initDBS dirs)
            (mapM shutDownDBS)
            action

withDBSCreateIfMissing dir action = do
    createDirectoryIfMissing True dir
    withDBSDo dir action

foreign import ccall getPageSizeKV :: CULong

declareMVar "LMDB Environments"  h = _registryMVar
declareMVar s _ = error ("ERROR: Cannot fectch global MVar named " ++ show s)

{-# NOINLINE _registryMVar #-}
_registryMVar = unsafePerformIO $ (H.new >>= newMVar) :: MVar (HashTable ByteString DBS)

isOpenEnv dir = do
    h <- H.new :: IO (HashTable S.ByteString DBS)
    let registryMVar = declareMVar "LMDB Environments" h
    registry <- readMVar registryMVar 
    result <- H.lookup registry dir 
    case result of
        Nothing -> return False
        Just (DBS _ _ mvar) -> readMVar mvar

listEnv = do
    h <- H.new :: IO (HashTable S.ByteString DBS)
    let registryMVar = declareMVar "LMDB Environments" h
    registry <- readMVar registryMVar 
    es <- H.toList registry 
    (stillOpen,closed) <- partitionM (readMVar . dbsIsOpen . snd) es
    mapM_ (H.delete registry . fst) closed
    return $ map fst stillOpen
    where
        -- | A version of 'partition' that works with a monadic predicate.
        --
        -- > partitionM (Just . even) [1,2,3] == Just ([2], [1,3])
        -- > partitionM (const Nothing) [1,2,3] == Nothing
        partitionM :: Monad m => (a -> m Bool) -> [a] -> m ([a], [a])
        partitionM f [] = return ([], [])
        partitionM f (x:xs) = do
            res <- f x
            (as,bs) <- partitionM f xs
            return ([x | res]++as, [x | not res]++bs)

-- | initDBS
--
--      dir - directory containing data.mdb, or an
--            existing empty directory if creating
--            a new environment
--
-- Start up and initialize whatever engine(s) provide access to the 
-- environment specified by the given path. 
initDBS :: FilePath -> IO DBS
initDBS dir = 
  initDBSOptions
            -- path to lmdb environment
            dir 

            -- maxreaders, I chose this arbitrarily.
            -- The vcache package doesn't set it.
            (Just 1000) 

            -- LDMB is designed to support a small handful of databases.
            -- i choose 10 (arbitarily) as maxdbs
            -- The vcache package uses 5
            (Just 10)

            [{-todo?(options)-}]

initDBSOptions :: FilePath -> Maybe Int -> Maybe Int -> [MDB_EnvFlag] -> IO DBS
initDBSOptions dir mbMaxReader mbMaxDb options = do
    h <- H.new :: IO (HashTable S.ByteString DBS)
    let registryMVar = declareMVar "LMDB Environments" h
    registry <- takeMVar registryMVar -- lock registry
    mbAlreadyOpen <- H.lookup registry (fromString dir)
    case mbAlreadyOpen of
        Just dbs@(DBS env _ mvar) -> do
            isOpen <- readMVar mvar
            if isOpen then do 
                        putMVar registryMVar registry -- unlock registry
                        return dbs
                      else do
                        (env',_) <- newEnv dir (Just mvar)
                        putMVar registryMVar registry -- unlock registry
                        return (dbs {dbEnv = env' })
        Nothing -> do
            (env',mvar') <- newEnv dir Nothing
            let retv = DBS env' dir mvar'
            H.insert registry (fromString dir) retv
            putMVar registryMVar registry -- unlock registry
            return retv
    where
        newEnv dir maybeMVar = do
            tid <- myThreadId
            env <- mdb_env_create 

            -- I tried to ask for pagesize, but it segfaults
            -- stat <- mdb_env_stat env 
            -- putStrLn "InitDBS after stat"

            -- mapsize can be very large, but should be a multiple of pagesize
            -- the haskell bindings take an Int, so I just use maxBound::Int
            space <- getAvailSpace dir
            let pagesize :: Int
                pagesize = fromIntegral $ getPageSizeKV
                mapsize1  = maxBound - rem maxBound pagesize
                mapsize2  = fromIntegral $ space - rem (space - (500*1024)) (fromIntegral pagesize)
                mapsize  = min mapsize1 mapsize2
            mdb_env_set_mapsize env mapsize

            case mbMaxReader of
                -- maxreaders, I chose this arbitrarily.
                Just x  -> mdb_env_set_maxreaders env x
                -- The vcache package doesn't set it, so I'll comment it out for now
                Nothing -> return ()

            -- LDMB is designed to support a small handful of databases.
            -- The vcache package uses 5
            case mbMaxDb of
                -- i choose x (arbitarily) as maxdbs
                Just x -> mdb_env_set_maxdbs env 10 
                -- i choose 10 (arbitarily) as maxdbs
                Nothing -> mdb_env_set_maxdbs env 10 

            mdb_env_open env dir options
            case maybeMVar of
                Nothing -> do
                    isopen <- newMVar True
                    return (env, isopen)
                Just mvar -> do
                    modifyMVar_ mvar (const $ return True) 
                    return (env, mvar)


-- | openDBS - shouldn't really need this
--
--  NOT RECOMMENDED. This is a no op in the 
--  case the environment is open, otherwise
--  it calls 'initDBS'. Normally use 'withDBS'
--  or 'initDBS' and don't shut down until program
--  terminates.
openDBS :: DBS -> IO DBS
openDBS x@(DBS env dir isopenmvar) = do
    isopen <- readMVar isopenmvar
    if (not isopen) 
        then do
            putStrLn ("OPENING dbs: " ++ dir)
            initDBS dir
        else return x


-- | shutDownDBS environment 
--
-- Shutdown whatever engines were previously started in order
-- to access the set of databases represented by 'environment'.
shutDownDBS :: DBS -> IO ()
shutDownDBS (DBS env dir emvar)= do
    open <- takeMVar emvar
    if open 
        then do
            --modifyMVar_ emvar (return . const False)
            mdb_env_close env
            putMVar emvar False
        else putMVar emvar open

-- | Like 'openDB', but specify LMDB flags.
--  This function is considered internal because it exposes the MDB_DbFlag type.
--  Consider using 'openDupsortDB' or 'createDupsortDB' ...
internalOpenDB :: [MDB_DbFlag] -> DBS -> ByteString -> IO DBHandle
internalOpenDB flags (DBS env dir eMvar) name = do 
    e <- readMVar eMvar
    if e 
       then bracket (mdb_txn_begin env Nothing False)
                    (mdb_txn_commit)
                    $ \txn -> do
                             db <- mdb_dbi_open txn (Just (S.unpack name)) flags
                             isopen <- newMVar True
                             return $ DBH (env,eMvar) db (compileWriteFlags []) isopen
       else isShutdown 
    where isShutdown = error ("Cannot open '" ++ S.unpack name ++ "' due to environment being shutdown.") 

-- | unnamedDB dbs
-- get implicit main ‘database’.
unnamedDB ::  DBS -> IO DBHandle
unnamedDB (DBS env dir eMvar) = do 
    e <- readMVar eMvar
    if e 
       then bracket (mdb_txn_begin env Nothing False)
                    (mdb_txn_commit)
                    $ \txn -> do
                             db <- mdb_dbi_open txn Nothing flags
                             isopen <- newMVar True
                             return $ DBH (env,eMvar) db (compileWriteFlags []) isopen
       else isShutdown 
    where isShutdown = error ("Cannot open unamed db due to environment being shutdown.") 
          flags = []

-- | createDB db name
-- Opens the specified named database, creating one if it does not exist.
createDB ::  DBS -> ByteString -> IO DBHandle
createDB = internalOpenDB [MDB_CREATE]

-- | createAppendDB db name
-- Like 'createDB' but the data comparison function is set to always return 1
createAppendDB ::  DBS -> ByteString -> IO DBHandle
createAppendDB dbs name = openAppendDBFlags [MDB_CREATE] dbs name

-- | createDupsortDB db name
-- Like 'createDB' but the database is flagged DUPSORT
createDupsortDB ::  DBS -> ByteString -> IO DBHandle
createDupsortDB = internalOpenDB [MDB_CREATE, MDB_DUPSORT]

-- | createAppendDupDB db name
-- Like 'createDupsortDB' but the data comparison function is set to always return 1
createAppendDupDB ::  DBS -> ByteString -> IO DBHandle
createAppendDupDB dbs name = openAppendDBFlags [MDB_CREATE,MDB_DUPSORT] dbs name

bracketIfOpen mvar init close action = do
    b <- readMVar mvar
    if b then (bracket init close action)
         else (error "bracketIfOpen")

-- | openDB db name
-- Open a named database.
openDB ::  DBS -> ByteString -> IO DBHandle
openDB = internalOpenDB []

-- | openAppendDB db name
-- Open a named database with comparison function set to @\_ _ -> 1@.
openAppendDB ::  DBS -> ByteString -> IO DBHandle
openAppendDB dbs name = openAppendDBFlags [] dbs name

-- | openDupsortDB db name
-- Like 'openDB' but DUPSORT specified.
openDupsortDB ::  DBS -> ByteString -> IO DBHandle
openDupsortDB = internalOpenDB [MDB_DUPSORT]

-- | openAppendDupDB db name
-- Like 'openDupsortDB' but the data comparison function is set to always return 1
openAppendDupDB ::  DBS -> ByteString -> IO DBHandle
openAppendDupDB dbs name = openAppendDBFlags [MDB_DUPSORT] dbs name

-- | openAppendDBFlags
--  Like 'internalOpenDB' but sets the comparison function to always return 1.
--  This function is considered internal because it exposes the MDB_DbFlag type.
--  Consider using 'openAppendDupDB' or 'createAppendDupDB' ...
openAppendDBFlags :: [MDB_DbFlag] -> DBS -> ByteString -> IO DBHandle
openAppendDBFlags flags dbs name = do
    handle@(DBH (env,mvar0) dbi flags mvar1) <- internalOpenDB flags dbs name
    compare <- wrapCmpFn (\_ _ -> return 1)
    bracketIfOpen mvar0 (mdb_txn_begin env Nothing False)
            mdb_txn_commit
            (\txn -> mdb_set_dupsort txn dbi compare)
    return handle

-- openDBForCopy db name
-- Like 'openAppendDupDB' but with explicit flags, and comparsion function
openDBForCopy ::  DBS -> ByteString -> [MDB_DbFlag] -> FunPtr MDB_cmp_func -> IO DBHandle
openDBForCopy dbs name flags compare = do
    handle@(DBH (env,mvar0) dbi flags mvar1) <- internalOpenDB flags dbs name
    bracketIfOpen mvar0 (mdb_txn_begin env Nothing False)
            mdb_txn_commit
            (\txn -> mdb_set_dupsort txn dbi compare)
    return handle

-- | closeDB db name
-- Close the database.
closeDB :: DBHandle -> IO ()
closeDB (DBH (env,eMvar) dbi writeflags mvar) = do
    eOpen <- readMVar eMvar
    if eOpen
      then do
        dbisopen <- readMVar mvar
        when (dbisopen) $ do
            modifyMVar_ mvar (return . const False)
            mdb_dbi_close env dbi
      else error ("Cannot close database due to environment being already shutdown.") 

-- | get the flags associated with a table
--  This function is considered internal because it exposes the MDB_DbFlag type.
internalGetDBFlags :: DBHandle -> IO [MDB_DbFlag]
internalGetDBFlags (DBH (env,eMvar) dbi writeflags mvar) = do
    eOpen <- readMVar eMvar
    if eOpen
      then do
        dbisopen <- readMVar mvar
        if dbisopen
            then bracket (mdb_txn_begin env Nothing False)
                         (mdb_txn_commit)
                         (\txn -> mdb_dbi_flags txn dbi)
            else return []
      else return []


-- | unsafeFetch dbhandle key - lookup a key in the database
--
--      dbhandle - Database in which to perform lookup
--      key      - key to look up
--
-- IF the key is not found, then return Nothing, otherwise
-- return Just (value,finalizer) where:
--
--      value     - ByteString backed by ForiegnPtr whose finalizer
--                  commits the transaction
--      finalizer - IO action which commits the transaction. Call it only if
--                  you are sure the ByteString is no longer needed. 
--                  NOTE: GHC will commit the transaction anyway, so it isn't 
--                  necessary to ever call this at all.
--
-- Warning: The ByteString is backed by a ForeignPtr which will become
-- invalid when the transaction is committed. Be sure it is not accessed
-- in any of the following 3 scenarios:
--
--      1) the environment is closed  (after call to 'shutDownDBS')
--      2) the database is closed (after call to 'closeDB')
--      3) the provided finalizer was called
--
unsafeFetch :: DBHandle -> ByteString -> IO (Maybe (ByteString, IO()) )
unsafeFetch (DBH (env,eMvar) dbi _ mvar) key = do
    txn <- mdb_txn_begin env Nothing False
    let (fornptr,offs,len) = toForeignPtr key
    mabVal <- withForeignPtr fornptr $ \ptr -> 
                mdb_get txn dbi $ MDB_val (fromIntegral len) (ptr `plusPtr` offs)
    case mabVal of
        Nothing -> do
                mdb_txn_commit txn
                return Nothing
        Just (MDB_val size ptr)  -> do
            fptr <- newForeignPtr_ ptr
            let commitTransaction = do dputStrLn ("Finalizing (fetch " ++ S.unpack key ++")")
                                       oEnv <- readMVar eMvar
                                       when oEnv $ do
                                           oDB <- readMVar mvar
                                           when oDB $ mdb_txn_commit txn
            addForeignPtrFinalizer fptr commitTransaction 
            return . Just $ (fromForeignPtr fptr 0  (fromIntegral size), finalizeForeignPtr fptr)

-- | lengthDB db - returns the number of (key,value) entries in provided database.
lengthDB (DBH (env,_) dbi writeflags mvar) =  -- todo check mvars
    bracket 
            (mdb_txn_begin env Nothing False)
            (mdb_txn_commit)
            $ \txn -> fmap ms_entries $ mdb_stat txn dbi

-- | drop db - delete a database
dropDB (DBH (env,_) dbi writeflags mvar) =  -- todo check mvars
    bracket 
            (mdb_txn_begin env Nothing False)
            (mdb_txn_commit)
            $ \txn -> mdb_drop txn dbi

-- | delete db key 
--
-- Delete the key in the database. Return False if 
-- the key is not found.
delete :: DBHandle -> ByteString -> IO Bool
delete (DBH (env,mv0) dbi writeflags mvar) key = do --todo check environment mvar
    bracketIfOpen mv0
            (mdb_txn_begin env Nothing False)
            (mdb_txn_commit)
            $ \txn -> do
                let (fornptr,offs,len) = toForeignPtr key
                mabVal <- withForeignPtr fornptr $ \ptr -> do
                    let key' = MDB_val (fromIntegral len) (ptr `plusPtr` offs)
                    mdb_get txn dbi key'
                maybe (return False) 
                      (\val -> do
                                let (fornptr',offs',len') = toForeignPtr key
                                withForeignPtr fornptr $ \ptr' ->
                                    let key' = MDB_val (fromIntegral len') (ptr' `plusPtr` offs')
                                        in mdb_del txn dbi key' (Just val))
                      mabVal

-- | add db key value
-- Store a key-value pair in the database. Returns False
-- if the key already existed.
add :: DBHandle -> ByteString -> ByteString -> IO Bool
add (DBH (env,mv0) dbi writeflags _) key val =  -- todo check mvars
    bracketIfOpen mv0
            (mdb_txn_begin env Nothing False)
            (mdb_txn_commit) $ \txn ->
        let (kp,koff,klen) = toForeignPtr key
            (vp,voff,vlen) = toForeignPtr val
            in withForeignPtr kp $ \kptr -> withForeignPtr vp $ \vptr -> do
                let key' = MDB_val (fromIntegral klen) (kptr `plusPtr` koff)
                    val' = MDB_val (fromIntegral vlen) (vptr `plusPtr` voff)
                mdb_put writeflags txn dbi key' val'

-- | unsafeDumpToList 
--
--      db - Database
--    
-- Returns (kvs,finalize):
--
--      kvs - a lazy association list of ByteStrings with the (key,value)-
--            pairs from `db`
--
--      finalize - action which commits the transaction. Call it only if
--                 you are sure the ByteStrings are no longer needed. 
--                 NOTE: GHC will commit the transaction anyway, so it isn't 
--                 necessary to ever call this at all.
--
-- Ordinarily, the transaction remains open until all ForeignPtr's are
-- finalized. If you are concerned that an open transaction is a waste
-- of resources and that GHC will not finalize the strings promptly,
-- then you may use the provided finalizer to close the transaction
-- immediately.
--
-- Warning: ByteStrings are backed by ForeignPtr's which become invalid when
-- the transaction is committed. Be sure they are not accessed in any of the
-- following 3 scenarios:
--
--      1) the environment is closed 
--      2) the database is closed
--      3) the provided finalizer was called
--
unsafeDumpToList :: DBHandle -> IO ([(ByteString, ByteString)],IO ())
unsafeDumpToList dbs  = unsafeDumpToListOp MDB_NEXT dbs

unsafeDumpToListOp :: MDB_cursor_op -> DBHandle -> IO ([(ByteString, ByteString)],IO ())
unsafeDumpToListOp flag (DBH (env,emvar) dbi _ mvar) = do
    txn <- mdb_txn_begin env Nothing False
    cursor <- mdb_cursor_open txn dbi
    ref <- newMVar (0::Int)
    let finalizer = do
            modifyMVar_ ref (return . subtract 1) -- (\x -> (x,x-1)) 
            r <- readMVar ref
            dputStrLn ("Finalizing #" ++ show r)
            when (r == 0) $ do
                oEnv <- readMVar emvar
                when oEnv $ do
                   oDB <- readMVar mvar
                   when oDB $ mdb_txn_commit txn
        finalizeAll = do
           dputStrLn "finalizeAll"
           modifyMVar_ ref (return . const (-1)) 
           oEnv <- readMVar emvar
           oDB <- readMVar mvar
           when (not oDB || not oEnv) $ 
            error "ERROR finalizer returned from unsafeDumpToList was manually called after closeDB/shutDownDBS."
           mdb_txn_commit txn
    xs <- unfoldWhileM (\(_,b) -> b) $ alloca $ \pkey -> alloca $ \pval -> do
        bFound <- mdb_cursor_get flag cursor pkey pval 
        if bFound 
            then do
                MDB_val klen kp <- peek pkey
                MDB_val vlen vp <- peek pval
                fkp <- newForeignPtr_ kp
                fvp <- newForeignPtr_ vp
                modifyMVar_ ref (return . (+2))
                addForeignPtrFinalizer fkp finalizer
                addForeignPtrFinalizer fvp finalizer
                return ([ (fromForeignPtr fkp 0 (fromIntegral klen)
                         ,fromForeignPtr fvp 0 (fromIntegral vlen) ) ], bFound)
            else return ([], bFound)
    mdb_cursor_close cursor
    return $ (concatMap fst xs,finalizeAll)

listTables x = withDBSDo x $ \dbs -> do
    db <- unnamedDB dbs
    (keysVals,final) <- unsafeDumpToListOp MDB_NEXT_NODUP db
    let keys = map (S.copy . fst) keysVals
    force keys `seq` final 
    return keys

listTables' dbs = bracket (unnamedDB dbs) closeDB $ \db -> do
    (keysVals,final) <- unsafeDumpToListOp MDB_NEXT_NODUP db
    let keys = map (S.copy . fst) keysVals
    force keys `seq` final 
    return keys

listTablesCreateIfMissing x = withDBSCreateIfMissing x $ \dbs -> do
    db <- unnamedDB dbs
    (keysVals,final) <- unsafeDumpToListOp MDB_NEXT_NODUP db
    let keys = map (S.copy . fst) keysVals
    force keys `seq` final 
    return keys

deleteTable x n = withDBSDo x $ \dbs -> do
    DBH (env,_) dbi _ mvar <- openDB dbs n
    bracket (mdb_txn_begin env Nothing False)
            mdb_txn_commit
            (\txn -> mdb_drop txn dbi)

deleteTable' dbs n = bracket (openDB dbs n) closeDB $ \(DBH (env,_) dbi _ mvar) -> 
    bracket (mdb_txn_begin env Nothing False)
            mdb_txn_commit
            (\txn -> mdb_drop txn dbi)
    
createTable x n = withDBSCreateIfMissing x $ \dbs -> createDB dbs n
createTable' dbs n = createDB dbs n

clearTable x n = withDBSDo x $ \dbs -> do
    DBH (env,_) dbi _ mvar <- openDB dbs n
    bracket (mdb_txn_begin env Nothing False)
            mdb_txn_commit
            (\txn -> mdb_clear txn dbi)

clearTable' dbs n = bracket (openDB dbs n) closeDB $ \(DBH (env,_) dbi _ mvar) -> 
    bracket (mdb_txn_begin env Nothing False)
            mdb_txn_commit
            (\txn -> mdb_clear txn dbi)

insertKey x n k v = withDBSCreateIfMissing x $ \dbs -> do
    d <- createDB dbs n
    add d k v

insertKey' dbs n k v = bracket (createDB dbs n) closeDB $ \d -> add d k v

deleteKey x n k = withDBSDo x $ \dbs -> do
    d <- openDB dbs n
    delete d k 

deleteKey' dbs n k = bracket (openDB dbs n) closeDB $ \d -> delete d k

lookupVal x n k = withDBSDo x $ \dbs -> do
    d <- openDB dbs n
    mb <- unsafeFetch d k
    case mb of
        Just (val,final) -> do
            force val `seq` final
            return (Just val)
        Nothing -> return Nothing

lookupVal' dbs n k = bracket (openDB dbs n) closeDB $ \d -> do
    mb <- unsafeFetch d k
    case mb of
        Just (val,final) -> do
            force val `seq` final
            return (Just val)
        Nothing -> return Nothing

toList x n = withDBSDo x $ \dbs -> do
    d <- openDB dbs n
    (xs,final) <- unsafeDumpToList d
    let ys   = map copy xs
        copy (x,y) = (S.copy x, S.copy y)
    force ys `seq` final 
    return ys

toList' dbs n = bracket (openDB dbs n) closeDB $ \d -> do
    (xs,final) <- unsafeDumpToList d
    let ys   = map copy xs
        copy (x,y) = (S.copy x, S.copy y)
    force ys `seq` final 
    return ys

keysOf x n = withDBSDo x $ \dbs -> do
    d <- openDB dbs n
    (keysVals,final) <- unsafeDumpToList d
    let keys = map (S.copy . fst) keysVals
    force keys `seq` final 
    return keys

keysOf' dbs n = bracket (openDB dbs n) closeDB $ \d -> do
    (keysVals,final) <- unsafeDumpToList d
    let keys = map (S.copy . fst) keysVals
    force keys `seq` final 
    return keys

valsOf x n = withDBSDo x $ \dbs -> do
    d <- openDB dbs n
    (keysVals,final) <- unsafeDumpToList d
    let vals = map (S.copy . snd) keysVals
    force vals `seq` final 
    return vals

valsOf' dbs n = bracket (openDB dbs n) closeDB $ \d -> do
    (keysVals,final) <- unsafeDumpToList d
    let vals = map (S.copy . snd) keysVals
    force vals `seq` final 
    return vals

-- | Copy a table (LMDB database) from one environment to another or
--   copy a table to a different table within an environment.
--
--   If this is to create a new environment, you may need to create
--   an empty directory first.
--
--  Parameters:
--      bAllowDuplicates - True to set comparision function to 1,
--                         thereby preserving order and allowing 
--                         duplicate key pairs. Usually
--                         you don't want this. But you probably
--                         do if you used 'openAppendDupDB'.
--      
--      dir1 tbl1   - Source environment(path) and table name
--      dir2 tbl2   - Destination environment(path) and table name
--
--  Returns:
--      [(bReplaced,(key,val)] -> list of all keys and values inserted
--                                paired with a boolean flag indicating
--                                if the key was already in the destination.
copyTable :: Bool -> FilePath -> S.ByteString -> FilePath -> S.ByteString -> IO [(Bool, (S.ByteString, S.ByteString))]
copyTable bAllowDuplicates dir1 tbl dir2 tbl2 | dir1 /= dir2 = withManyDBSDo [dir1,dir2] $ \[dbs1,dbs2] -> do
    d <- openDB dbs1 tbl
    flag <- internalGetDBFlags d
    let (<>) = S.append
    -- S.putStrLn (tbl <> S.pack " FLAGS(1): " <> S.pack (show flag))
    compare <- wrapCmpFn (\_ _ -> return 1)
    d2 <- if bAllowDuplicates then openDBForCopy dbs2 tbl2 (MDB_CREATE:flag) compare
                              else internalOpenDB (MDB_CREATE:flag) dbs2 tbl2
    (xs,final) <- unsafeDumpToList d
    let ys   = map copy xs
        copy (x,y) = (S.copy x, S.copy y)
    bools <- mapM (\(k,v) -> add d2 k v) ys
    return (zip bools ys)
copyTable bAllowDuplicates dir1 tbl dir2 tbl2 | dir1 == dir2 && (tbl /= tbl2 || bAllowDuplicates) = withDBSDo dir1 $ \dbs -> do
    d <- openDB dbs tbl
    flag <- internalGetDBFlags d
    let (<>) = S.append
    -- S.putStrLn (tbl <> S.pack " FLAGS(2): " <> S.pack (show flag))
    compare <- wrapCmpFn (\_ _ -> return 1)
    d2 <- if bAllowDuplicates then openDBForCopy dbs tbl2 (MDB_CREATE:flag) compare
                              else internalOpenDB (MDB_CREATE:flag) dbs tbl2
    (xs,final) <- unsafeDumpToList d
    let ys   = map copy xs
        copy (x,y) = (S.copy x, S.copy y)
    bools <- mapM (\(k,v) -> add d2 k v) ys
    return (zip bools ys)
copyTable False dir1 tbl dir2 tbl2 | dir1 == dir2 && tbl == tbl2 = do
    xs <- toList dir1 tbl
    return $ zip (repeat False) xs

------------------------------------------
--  Static Typed Database Interface

-- | Monad representing a database transaction
--
-- If the user avoids the 'Monad' bind operation and restricts himself to the
-- 'Applicative' and 'cases' interface, then the following will be
-- automatically detected:
--
--  * whether or not the transaction requires write-access
--
--  * whether or not the transaction requires entropy
--
--  * whether or not the transaction must be supplied a time-stamp
--
-- If '>>=' is used, then 'runDB' will meet all three of those conditions
-- regardless if they are actually necessary.
data DB a = DB
    { dbFlags :: !Word8 -- three bit flags, 1 - uses write permission, 2 - uses timestamp, 4 - uses entropy
    , dbOperation :: DBParams -> MDB_txn -> IO (Either LMDB_Error a)
    }
 deriving Functor

data DBParams = DBParams
    { dbtime :: TimeStamp
    , dbRNG :: MVar RNG
    }


dbRequiresWrite :: DB a -> Bool
dbRequiresWrite a = dbFlags a .&. 1 /= 0

dbRequiresStamp :: DB a -> Bool
dbRequiresStamp a = dbFlags a .&. 2 /= 0

instance Applicative DB where
    pure x = DB 0 $ \_ _ -> return $ Right x
    f <*> a = DB (dbFlags f .|. dbFlags a) $ \stamp txn -> do
        ef <- dbOperation f stamp txn
        case ef of
            Left er -> return $ Left er
            Right ff -> do
                ea <- dbOperation a stamp txn
                case ea of
                    Left er -> return $ Left er
                    Right aa -> return $ Right $ ff aa

instance Monad DB where
    return x = pure x
    a >> b = fmap (flip const) a <*> b

    -- The monad >>= operation forces use of a read/write transaction.
    -- Use the Applicative interface for read-only.
    a >>= f = DB 7 $ \stamp txn -> do
        ea <- dbOperation a stamp txn
        case ea of
            Left er -> return $ Left er
            Right aa -> dbOperation (f aa) stamp txn

-- | Obtain a time-stamp for the current transaction.  Note that repeated calls
-- to this within a single transaction will always return the same value.
--
-- Note that this timestamp is, unfortunately, the time a transaction is
-- *started*.  Transactions needn't actually be completed in the same order
-- that they are started.  A transaction cannot obtain it's own completion
-- time.
transactionTime :: DB TimeStamp
transactionTime = DB 2 $ \DBParams {dbtime=stamp} _ -> return $ Right stamp

-- | This function adjusts a 'TimeStamp' using a human-friendly time delta.  It
-- is useful for checking expiration dates or freshness requirements for
-- cryptographic signatures.
addPeriod :: TimeStamp -> Period -> TimeStamp
addPeriod now period =
#ifdef NOHOURGLASS
    let now' = utcToLocalTime utc now
        day0 = localDay now'
        Period y m d = period
        day1 = addDays (fromIntegral d)
                $ addGregorianMonthsClip (fromIntegral m)
                $ addGregorianYearsClip (fromIntegral y) day0
        end_stamp = localTimeToUTC utc (now' { localDay = day1 })
#else
    let end_date = Hourglass.dateAddPeriod (Hourglass.dtDate now) period -- Period years months days
        end_stamp = Hourglass.DateTime end_date $ Hourglass.dtTime now
#endif
    in end_stamp


dbError :: String -> String -> LMDB_Error
dbError ctx message = LMDB_Error ctx message (Right MDB_INVALID)


-- | Like STM\'s 'Control.Monad.STM.retry', but with a failure message.
abort :: String -> DB a
abort message = DB 0 $ \_ _ -> return $ Left er
 where
    er = dbError "aborted" message

-- | This is similar to STM\'s 'Control.Monad.STM.orElse'. It is often used to
-- handle lookup failures for 'Single' and 'Multi' tables.
orElse :: DB a -> DB a -> DB a
orElse a b = DB (dbFlags a .|. dbFlags b) $ \stamp txn -> do
    -- Note: orElse needs to use a subtransaction unless the expression
    --  is read-only.
    txn' <- if dbRequiresWrite a
                then mdbTry $ mdb_txn_begin (mdb_txn_env txn) (Just txn) False
                else return $ Right txn
    either (return . Left) (withTxn stamp txn) txn'
 where
    -- TODO: Do we need to handle LMDB_Error exceptions here?
    withTxn stamp txn txn' = do
        ea <- dbOperation a stamp txn'
        if dbRequiresWrite a
            then case ea of
                    Left _ -> do mdb_txn_abort txn'
                                 dbOperation b stamp txn
                    Right x -> do mdb_txn_commit txn'
                                  return $ Right x
            else either (const $ dbOperation b stamp txn) (return . Right) ea

-- | A common situation is to perform an if/then branch based on the results of
-- prior 'DB' operations.  Since 'Bool' implements 'Bounded' and 'Enum', we can
-- use 'cases' to evaluate both possibilities ahead of time (before any
-- database operations are performed) and determine that in all cases, the
-- transaction remains read-only.  Thus the write flag needn't be specified for
-- the underlying LMDB transaction.
--
-- This function is called "cases" because it provides control functionality
-- similar to a case ... of ... expression.  The second argument might be
-- elegantly specified using the \"LambdaCase\" haskell syntax.
--
-- The astute reader will notice that its type is similar to that of '>>=' but
<<<<<<< HEAD
-- with restrictions that the result implement 'Bounded' and 'Enum'.  This
=======
-- with restrictions that the input implement 'Bounded' and 'Enum'.  This
>>>>>>> 6f6c926c
-- similarity is intentional.  Use this instead of '>>=' if you want to avoid
-- setting the write-acces, entropy, and timestamp flags unneccessarily.
cases :: forall a x. (Bounded a, Enum a) => DB a -> (a -> DB x) -> DB x
cases toggle op = DB flags $ \stamp txn -> do
    ei <- dbOperation toggle stamp txn
    either (return . Left) (\a -> dbOperation (op a) stamp txn) ei
 where
    flags = foldl1' (.|.) $ map (dbFlags . op) posibilities
    posibilities = [minBound .. maxBound] :: [a]


performAtomicIO :: TVar (Pending a) -> IO a -> IO a
performAtomicIO var action = do
    getdatum <- STM.atomically $ do
        progress <- readTVar var
        case progress of
            NotStarted -> do
                writeTVar var Pending
                return $ do
                    datum <- action
                    STM.atomically $ writeTVar var (Completed datum)
                    return datum
            Pending -> STM.retry
            Completed datum -> return $ return datum
    getdatum



buildByteString :: MDB_val -> IO S.ByteString
buildByteString (MDB_val size ptr) = do
    fptr <- newForeignPtr_ ptr
    return $ S.fromForeignPtr fptr 0 (fromIntegral size)

-- arguments:
--
-- [ bs ]     Input bytestring to argument: action.
--
-- [ decode ] Post-process each result of action.
--
-- [ action ] Operation on MDB_val to container of MDB_vals.
--
-- Note: Any lazy-IO is destroyed here by invoking 'traverse'.
withMDB :: forall f a. Traversable f => S.ByteString -> (S.ByteString -> a) -> (MDB_val -> IO (f MDB_val)) -> IO (f a)
withMDB bs decodeS action = do
    let (fptr,offset,len) = S.toForeignPtr bs
    withForeignPtr fptr $ \ptr -> do
        mb <- action (MDB_val (fromIntegral len) (ptr `plusPtr` offset))
        traverse decodeMDB mb
 where
    decodeMDB :: MDB_val -> IO a
    decodeMDB (MDB_val len ptr) = do
        fptr <- newForeignPtr_ ptr
        return $ decodeS $ S.fromForeignPtr fptr 0 (fromIntegral len)

withMDB_ :: S.ByteString -> (MDB_val -> IO a) -> IO a
withMDB_ bs action = do
    let (fptr,offset,len) = S.toForeignPtr bs
    withForeignPtr fptr $ \ptr -> do
        action (MDB_val (fromIntegral len) (ptr `plusPtr` offset))


-- | Read a 'DBRef' value from a database.
--
-- If the database is new or this value has never been written, then the
-- transaction will fail.
--
-- A global 'DBRef' can be declared using the template-haskell 'database'
-- macro.  For example, to decare a boolean reference named "myref", use the
-- following:
--
-- > database [d| myref = xxx :: DBRef Bool |]
--
readDBRef :: Binary a => DBRef a -> DB a
readDBRef (DBRef keyname dbivar) = DB 0 $ \_ txn -> do
    dbi <- performAtomicIO dbivar $ mdb_dbi_open txn Nothing []
    maybe (Left $ dbError "readDBRef" "bad reference")
          Right
       <$> withMDB keyname decodeStrict (mdb_get txn dbi)

-- | Write a 'DBRef'' value to a database.
--
-- If the database is new or this value has never been written, then the
-- 'DBRef' entry will be created in the database.  See 'readDBRef' for how to
-- declare a 'DBRef' variable for use with this function.
writeDBRef :: Binary a => DBRef a -> a -> DB ()
writeDBRef (DBRef keyname dbivar) val = DB 1 $ \_ txn -> do
    dbi <- performAtomicIO dbivar $ mdb_dbi_open txn Nothing []
    let flags  = compileWriteFlags [] -- TODO: ?
    _ <- withMDB_ keyname $ \key -> do
        let (fptr,offset,len) = S.toForeignPtr $ encodeStrict val
        withForeignPtr fptr $ \ptr -> do
            let valmdb = MDB_val (fromIntegral len) (ptr `plusPtr` offset)
            mdb_put flags txn dbi key valmdb
    return $ Right ()

-- | Lookup a value from a given key using a table created by 'initSingle'.
-- The transaction will fail if the key does not exist in the table.
fetch :: forall f k v. (Eq k, Binary k, Binary v, FlavorKind f) => Single f k v -> k -> DB v
fetch (Single dbname dbivar) k =
    case flavor (Proxy :: Proxy f) of
        BoundedKey      -> DB 0 $ \_ txn -> _bounded txn
        BoundedKeyValue -> DB 0 $ \_ txn -> _bounded txn
        HashedKey       -> DB 0 $ \_ txn -> _hashed txn
 where
    _bounded txn = do
            dbi <- performAtomicIO dbivar $ mdb_dbi_open txn (Just $ Char8.unpack dbname) []
            maybe (Left $ dbError "fetch" "key not found")
                  Right
               <$> withMDB (encodeStrict k) decodeStrict (mdb_get txn dbi)
    _hashed txn = do
            dbi <- performAtomicIO dbivar $ mdb_dbi_open txn (Just $ Char8.unpack dbname) []
            let encodedKey = encode k
                w = Murmur.asWord64 $ Murmur.hash64 encodedKey
            mb <- with w $ \pw -> do
                let mdbkey = MDB_val 8 (castPtr pw)
                mbs <- mdb_get txn dbi mdbkey >>= traverse buildByteString
                return $ mbs >>= runGet (findForKey k) . L.fromChunks . (:[])
            maybe (Left $ dbError "fetch" "key not found")
                  Right
                   <$> return mb

findMatchHashed :: forall v. Binary v
                => L.ByteString -> MDB_cursor -> Ptr MDB_val -> Ptr MDB_val -> MDB_cursor_op -> IO (Maybe v)
findMatchHashed encodedKey cursor pkey pval cursor_opt = do
    bFound <- mdb_cursor_get cursor_opt cursor pkey pval
    if not bFound
        then return Nothing
        else do
            -- MDB_val klen kp <- peek pkey
            MDB_val vlen vp <- peek pval
            -- fkp <- newForeignPtr_ kp
            fvp <- newForeignPtr_ vp
            -- Values are stored as (S.ByteString,valueType)
            --  so that we can handle hash collisions.
            let -- hkey = S.fromForeignPtr fkp 0 (fromIntegral klen)
                (key,val) = decodeStrict $ S.fromForeignPtr fvp 0 (fromIntegral vlen)
            -- TODO: Should we use Eq instead of L.ByteString comparision?
            if L.fromChunks [key] == encodedKey -- encode (key :: k) == encodedKey
                then return $ Just val
                else findMatchHashed encodedKey cursor pkey pval MDB_NEXT_DUP

-- | Remove a key/value pair from a table that was created with 'initSingle'.
unstore :: forall f k v. (Eq k, Binary k, Binary v, FlavorKind f) => Single f k v  -> k -> DB ()
unstore (Single dbname dbivar) k =
    case flavor (Proxy :: Proxy f) of
        BoundedKey      -> DB 1 $ \_ txn -> _bounded txn
        BoundedKeyValue -> DB 1 $ \_ txn -> _bounded txn
        HashedKey       -> DB 1 $ \_ txn -> _hashed txn
 where
    _bounded txn = do
            dbi <- performAtomicIO dbivar $ mdb_dbi_open txn (Just $ Char8.unpack dbname) []
            _ <- withMDB_ (encodeStrict k) $ \key -> do
                    mdb_del txn dbi key Nothing
            return $ Right ()
    _hashed txn = do
            dbi <- performAtomicIO dbivar $ mdb_dbi_open txn (Just $ Char8.unpack dbname) []
            let encodedKey = encode k
                w = Murmur.asWord64 $ Murmur.hash64 encodedKey
            with w $ \pw -> do
                let key = MDB_val 8 (castPtr pw)
                mbs <- mdb_get txn dbi key >>= traverse buildByteString
                case runGet (splitKeyChunks k) $ L.fromChunks $ maybeToList mbs of
                    []  -> void $ mdb_del txn dbi key Nothing
                    kvs -> do
                        let (keepers,losers) = partition (\(storedk,_) -> storedk/=k) kvs
                            bs = L.concat $ map snd $ keepers
                        when (not $ null losers) $ do
                            if L.null bs
                              then void $ mdb_del txn dbi key Nothing
                              else withMDB_ (S.concat $ L.toChunks bs) $ \val -> do
                                void $ mdb_put (compileWriteFlags []) txn dbi key val
            return (Right ())


-- | Store a key/value pair into a table.  If the key already existed, it will
-- be overwritten.  See 'initSingle' for how to declare a table of type
-- 'Single'.
store :: forall f k v. (Eq k, Binary k, Binary v, FlavorKind f) => Single f k v -> k -> v -> DB ()
store (Single dbname dbivar) k val =
    case flavor (Proxy :: Proxy f) of
        BoundedKey      -> DB 1 $ \_ txn -> _bounded txn
        BoundedKeyValue -> DB 1 $ \_ txn -> _bounded txn
        HashedKey       -> DB 1 $ \_ txn -> _hashed txn
 where
    _bounded txn = do
            dbi <- performAtomicIO dbivar $ mdb_dbi_open txn (Just $ Char8.unpack dbname) []
            let flags  = compileWriteFlags [] -- TODO: ?
            _ <- withMDB_ (encodeStrict k) $ \key -> do
                let (fptr,offset,len) = S.toForeignPtr $ encodeStrict val
                withForeignPtr fptr $ \ptr -> do
                    let valmdb = MDB_val (fromIntegral len) (ptr `plusPtr` offset)
                    mdb_put flags txn dbi key valmdb
            return $ Right ()

    _hashed txn = do
            dbi <- performAtomicIO dbivar $ mdb_dbi_open txn (Just $ Char8.unpack dbname) []
            let flags  = compileWriteFlags [] -- TODO: ?
                encodedKey = encode k
                w = Murmur.asWord64 $ Murmur.hash64 encodedKey
            with w $ \pw -> do
                let key = MDB_val 8 (castPtr pw)
                mbs <- mdb_get txn dbi key >>= traverse buildByteString
                let bs = L.fromChunks (maybeToList mbs)
                    kvs = runGet (splitKeyChunks k) bs
                    dups = filter (\(storedk,_) -> storedk==k) kvs
                when (null dups) $ do
                    let (fptr,offset,len) = S.toForeignPtr $ S.concat $ L.toChunks $ appendKeyValue bs k val
                    withForeignPtr fptr $ \ptr -> do
                        let valmdb = MDB_val (fromIntegral len) (ptr `plusPtr` offset)
                        void $ mdb_put flags txn dbi key valmdb
                return $ Right ()

-- | This is the multi-map equivlent of 'fetch'.  It returns the list of values
-- associated with a given key.  Unlike 'fetch', this function does not fail
-- the transaction when the key has no associations in the table.  Instead, it
-- returns an empty list.
fetchMultiple :: forall f k v. (Eq k, Binary k, Binary v, FlavorKind f) => Multi f k v -> k -> DB [v]
fetchMultiple (Multi dbname dbivar) k =
    case flavor (Proxy :: Proxy f) of
        BoundedKeyValue -> DB 0 $ \_ txn -> dupsortFetch dbname dbivar txn k
        BoundedKey ->  DB 0 $ \_ txn -> do
            dbi <- performAtomicIO dbivar $ mdb_dbi_open txn (Just $ Char8.unpack dbname) []
            maybe (Right [])
                  Right
               <$> withMDB (encodeStrict k) (runGet getMany . L.fromChunks . (:[]) ) (mdb_get txn dbi)
        HashedKey -> DB 0 $ \_ txn -> do
            dbi <- performAtomicIO dbivar $ mdb_dbi_open txn (Just $ Char8.unpack dbname) []
            let encodedKey = encode k
                w = Murmur.asWord64 $ Murmur.hash64 encodedKey
            vs <- with w $ \pw -> do
                let mdbkey = MDB_val 8 (castPtr pw)
                mbs <- mdb_get txn dbi mdbkey >>= traverse buildByteString
                return $ maybeToList mbs >>= runGet (findManyForKey k) . L.fromChunks . (:[])
            return $ Right vs

dupsortFetch :: forall k v. (Eq k, Binary k, Binary v) => MapName -> TVar (Pending MDB_dbi) -> MDB_txn -> k -> IO (Either LMDB_Error [v])
dupsortFetch dbname dbivar txn k = do
    dbi <- performAtomicIO dbivar $ mdb_dbi_open txn (Just $ Char8.unpack dbname) [MDB_DUPSORT]
    let encodedKey = encode k
        (fptr,offset,len) = S.toForeignPtr $ S.concat $ L.toChunks encodedKey
    withForeignPtr fptr $ \ptr -> do
        cursor <- mdb_cursor_open txn dbi
        alloca $ \pkey -> alloca $ \pval -> do
            poke pkey $ MDB_val (fromIntegral len) (ptr `plusPtr` offset)
            Right <$> findMatch encodedKey cursor pkey pval MDB_FIRST_DUP
 where
    decodeValue fvp vlen =
        -- TODO: should be using 'unsafePackCStringLen' here.
        Just $ decodeStrict $ S.fromForeignPtr fvp 0 (fromIntegral vlen)

    findMatch :: forall v. Binary v => L.ByteString -> MDB_cursor -> Ptr MDB_val -> Ptr MDB_val -> MDB_cursor_op -> IO [v]
    findMatch encodedKey cursor pkey pval cursor_opt = do
        bFound <- mdb_cursor_get cursor_opt cursor pkey pval
        if not bFound
            then do
                -- TODO: ensure the cursor is closed; maybe do without lazy IO.
                mdb_cursor_close cursor
                return []
             else do
                MDB_val vlen vp <- peek pval
                fvp <- newForeignPtr_ vp
                maybe (findMatch encodedKey cursor pkey pval MDB_NEXT_DUP)
                      (\val -> do
                        vals <- unsafeInterleaveIO $ findMatch encodedKey cursor pkey pval MDB_NEXT_DUP
                        return (val : vals))
                    $ decodeValue fvp vlen


-- | Associate a value with a given key in a multi-map table.  The table should
-- first have been created with 'initMulti'.  This is the multi-map equivelent
-- of the single-map 'store'.  There is currently no multi-map equevelent for
-- 'unstore'.  TODO: implement a method for removing items from a multi-map.
insert :: forall f k v. (Eq k, Binary k, Binary v, FlavorKind f) => Multi f k v -> k -> v -> DB ()
insert (Multi dbname dbivar) k val =
    case flavor (Proxy :: Proxy f) of
        BoundedKey ->  DB 1 $ \_ txn -> do
            dbi <- performAtomicIO dbivar $ mdb_dbi_open txn (Just $ Char8.unpack dbname) []
            withMDB_ (encodeStrict k) $ \key -> do
                mbs <- mdb_get txn dbi key >>= traverse (fmap (L.fromChunks . (:[])) . buildByteString)
                let xbs :: [(v,L.ByteString)]
                    xbs = maybe [] (runGet getManyChunks) mbs
                    encoded = encode val
                    dups = filter (\(_,storedv) -> storedv==encoded) xbs
                when (null dups) $ do
                    let newval = maybe encoded (`L.append` encoded) $ mbs
                        (fptr,offset,len) = S.toForeignPtr $ S.concat $ L.toChunks newval
                    withForeignPtr fptr $ \ptr -> do
                        let valmdb = MDB_val (fromIntegral len) (ptr `plusPtr` offset)
                        void $ mdb_put (compileWriteFlags []) txn dbi key valmdb
            return $ Right ()

        BoundedKeyValue -> DB 1 $ \_ txn -> do
            dbi <- performAtomicIO dbivar $ mdb_dbi_open txn (Just $ Char8.unpack dbname) [MDB_DUPSORT]
            let flags  = compileWriteFlags [] -- TODO: ?
            _ <- withMDB_ (encodeStrict k) $ \key -> do
                let (fptr,offset,len) = S.toForeignPtr $ encodeStrict val
                withForeignPtr fptr $ \ptr -> do
                    let valmdb = MDB_val (fromIntegral len) (ptr `plusPtr` offset)
                    mdb_put flags txn dbi key valmdb
            return $ Right ()

        HashedKey -> DB 1 $ \_ txn -> do
            dbi <- performAtomicIO dbivar $ mdb_dbi_open txn (Just $ Char8.unpack dbname) []
            let flags  = compileWriteFlags [] -- TODO: ?
                encodedKey = encode k
                w = Murmur.asWord64 $ Murmur.hash64 encodedKey
            with w $ \pw -> do
                let key = MDB_val 8 (castPtr pw)
                mbs <- mdb_get txn dbi key >>= traverse buildByteString
                let bs = L.fromChunks (maybeToList mbs)
                    kvs = runGet (splitKeyChunks k) bs
                    encoded = encode val
                    dups = filter (\(storedk,storedv) -> storedk==k && storedv==encoded ) kvs
                when (null dups) $ do
                    let (fptr,offset,len) = S.toForeignPtr $ S.concat $ L.toChunks $ appendKeyValue bs k val
                    withForeignPtr fptr $ \ptr -> do
                        let valmdb = MDB_val (fromIntegral len) (ptr `plusPtr` offset)
                        void $ mdb_put flags txn dbi key valmdb
                return $ Right ()


-- | Create an empty multi-map table.  Use the 'database' template-haskell
-- macro to declare a table like so:
--
-- > databaes [d| public_bindings = xxx :: Multi 'BoundedKey Nickname RawCertificate |]
--
-- The above example would declare a variable "public_bindings" that refers to
-- a table associates a list of "RawCertificate" values with a given "Nickname"
-- The 'BoundedKey' 'DBFlavor' indicates that keys will serialized and used
-- directly and must meet the (usually 511-byte) conditions that LMDB imposes.
initMulti :: forall f k v. FlavorKind f => Multi f k v -> DB ()
initMulti (Multi dbname dbivar) = DB 1 $ \_ txn -> do
    let flags = case flavor (Proxy :: Proxy f) of
                    BoundedKeyValue -> [MDB_CREATE,MDB_DUPSORT]
                    _               -> [MDB_CREATE]
    _ <- performAtomicIO dbivar $ mdb_dbi_open txn (Just $ Char8.unpack dbname) flags
    return $ Right ()

-- | Create an empty lookup table within a database.  The table needs to be
-- declared using the 'database' template-haskell macro.  For example,
--
-- > database [d| freshness = xxx :: Single 'HashedKey RawCertificate Int64 |]
--
-- The above example would declare a variable "freshness" that refers to a
-- table that obtains 64-bit integer values given a value of type
-- 'RawCertificate'.  The 'HashedKey' 'DBFlavor' indicates that keys will
-- actually be hashed for efficency of lookups and to work-around LMDB's
-- hard-coded maximum length.
initSingle :: forall f k v. FlavorKind f => Single f k v -> DB ()
initSingle (Single dbname dbivar) = DB 1 $ \_ txn -> do
    let flags = case flavor (Proxy :: Proxy f) of
                    BoundedKey      -> [MDB_CREATE]
                    BoundedKeyValue -> [MDB_CREATE]
                    HashedKey       -> [MDB_CREATE]
    _ <- performAtomicIO dbivar $ mdb_dbi_open txn (Just $ Char8.unpack dbname) flags
    return $ Right ()

-- | Fail the transaction if the given table does not exist.  It is assumed the
-- table, if it exists, was created by 'initMulti'.
testMulti :: forall f k v. FlavorKind f => Multi f k v -> DB ()
testMulti (Multi dbname dbivar) = DB 1 $ \_ txn -> do
    -- TODO: Should we handle exception and return Left ?
    let flags = case flavor (Proxy :: Proxy f) of
                    BoundedKeyValue -> [MDB_DUPSORT]
                    _               -> []
    _ <- performAtomicIO dbivar $ mdb_dbi_open txn (Just $ Char8.unpack dbname) flags
    return $ Right ()

-- | Fail the transaction if the specified table does not exist.  See
-- 'initSingle' for how to declare a table using the 'database' macro.
--
-- This method is handy for validating a database is ready to use with your
-- application without having to go to the trouble of attempting a 'fetch'.
testSingle :: forall f k v. FlavorKind f => Single f k v -> DB ()
testSingle (Single dbname dbivar) = DB 1 $ \_ txn -> do
    -- TODO: Should we handle exception and return Left ?
    let flags = case flavor (Proxy :: Proxy f) of
                    BoundedKey      -> []
                    BoundedKeyValue -> []
                    HashedKey       -> []
    _ <- performAtomicIO dbivar $ mdb_dbi_open txn (Just $ Char8.unpack dbname) flags
    return $ Right ()



-- don't export
mdbTry :: IO a -> IO (Either LMDB_Error a)
mdbTry action = handle (return . Left)
                       (fmap Right action)


-- | An opague type representing an open database.
data DBEnv = DBEnv DBS (MVar RNG)

-- | Open a database.  The current design is limited in that data represented
-- by 'DBRef', 'Single', and 'Multi' are assumed to be associated with only a
-- single active 'DBEnv' so care must be taken if multiple databases are
-- opened.
--
-- The 'Maybe' argument indicates a path to a "noise" file which is used to
-- seed a pseudo-RNG en lieu of using true system entropy for the
-- 'getRandomBytes' interface of the 'DB' transactions.  This is useful for
-- making tests reproducable.
--
-- Note that it is neccessary to invoke 'closeDBEnv' to flush writes and
-- clean-up when you are finished with the database.
openDBEnv :: FilePath -> Maybe FilePath -> IO DBEnv
openDBEnv path mbnoise = do
        dbsEnv <-
          initDBSOptions
            -- path to lmdb environment
            path
            -- maxreaders, I chose this arbitrarily.
            -- The vcache package doesn't set it, so I'll comment it out for now
            -- mdb_env_set_maxreaders env 10000
            Nothing -- 10000
            -- LDMB is designed to support a small handful of databases.
            -- i choose 12 (arbitarily) as maxdbs
            -- The vcache package uses 5
            (Just 12)
            -- LMDB Environment flags
            []

        g <- makeGen mbnoise
        gv <- newMVar g
        return $ DBEnv dbsEnv gv


-- | Close a database.
closeDBEnv :: DBEnv -> IO ()
closeDBEnv (DBEnv (DBS env dir emvar) _) = do
    open <- takeMVar emvar
    if open
        then do
            _ <- mdbTry $ mdb_env_close env
            putMVar emvar False
        else putMVar emvar open


-- | Run a single atomic transaction on an open database.  If something goes
-- wrong, an 'LMDB_Error' value will be returned.
runDB :: (NFData a, Data a) => DBEnv -> DB a -> IO (Either LMDB_Error a)
runDB env action = tryDB env Left Right action


-- | 'runDB' is implemented using this lower-level interface.  It handles the
-- error and success cases before returning to the caller.  The arguments are
-- as follows:
--
--  [ onError ]   - compute result when transaction fails.
--
--  [ onSuccess ] - compute result on bytestring-evacuated result of
--  transaction.
--
--  [ db_action ] - transaction (with pre-evacuation computations done via
--  fmap).
--
tryDB :: (NFData a, Data a) => DBEnv -> (LMDB_Error -> x) -> (a -> x) -> DB a -> IO x
tryDB (DBEnv (DBS env _ _) gv) onError onSuccess db_action = do
    etxn <- mdbTry $ mdb_txn_begin env Nothing (not $ dbRequiresWrite db_action)
    either (return . onError) (withTxn gv) etxn
 where
    withTxn gv txn = do
        stamp <- if (dbRequiresStamp db_action)
                    then
#ifdef NOHOURGLASS
                        getCurrentTime
#else
                        Hourglass.dateCurrent
#endif
                    else return $ error "BUG: unknown transaction time!"
        ei <- handle (return . Left)
                     (dbOperation db_action (DBParams stamp gv) txn)
        result <- either (return . onError) (fmap onSuccess . copyByteStrings) ei
        either (const $ mdb_txn_abort) (const $ mdb_txn_commit) ei txn
        return result

    copyByteStrings :: ( NFData v
                       , Data v
                       , Applicative f) => v -> f v
    copyByteStrings v = v' `deepseq` pure v'
     where
        v' = Generics.everywhere (Generics.mkT S.copy) v

-- | The 'RNG' type comes in two flavors depending on build settings.  By
-- default, it will be a wrapper on 'Crypto.Random.SystemDRG' or
-- 'Crypto.Random.ChaChaDRG' (supplied by the cryptonite package) depending on
-- whether randomness or repeatable pseudo randomness is selected (the noise
-- file argument to 'openDBEnv').
--
-- If the 'cryptonite' build flag is disabled, however, it is simply an alias
-- for 'Crypto.Random.SystemRNG' (supplied by the crypto-random package).  This
-- type handles both system entropy and pseudo-randomness via a noise file.
#if defined(VERSION_crypto_random)
type RNG = SystemRNG

makeGen :: Maybe FilePath -> IO RNG
makeGen noisefile = do
    pool <- fromMaybe Crypto.Random.createEntropyPool $ do
        path <- noisefile
        Just $ createTestEntropyPool `fmap` S.readFile path
    return (cprgCreate pool :: SystemRNG)

getRandomBytes :: Int -> DB S.ByteString
getRandomBytes n = withRNG (\g -> withRandomBytes g n id)

#else
newtype RNG = RNG (Either SystemDRG ChaChaDRG)
instance DRG RNG where
    randomBytesGenerate n (RNG g) =
        either (second (RNG . Left ) . randomBytesGenerate n)
               (second (RNG . Right) . randomBytesGenerate n) g

makeGen :: Maybe FilePath -> IO RNG
makeGen noisefile = do
    drg <- fromMaybe (Left <$> getSystemDRG) $ do
        path <- noisefile
        Just $ Right . drgNewTest . decodeSeed <$> L.readFile path
    return $ RNG drg
 where
    decodeSeed :: L.ByteString -> (Word64, Word64, Word64, Word64, Word64)
    decodeSeed bs | L.null bs = (0,0,0,0,0)
                  | otherwise = decode $  L.cycle bs

instance MonadRandom DB where
    getRandomBytes n = DB 4 $ \DBParams { dbRNG=rngv } _ -> do
        bs <- modifyMVar rngv (return . swap . randomBytesGenerate n)
        return $ Right bs

#endif

-- | This is only for backward compatibility if the 'Crypto.Random.MonadRandom'
-- class is unavailable (the "cryptonite" build flag was disabled).  It may be
-- used to make use of the 'DBEnv' \'s random generator, which is either system
-- entropy or a pseudo-random algorithm seeded by a noise file.  See
-- 'openDBEnv'.  The internal 'RNG' state will be appropriately mutated.
--
-- Using this, or the 'Crypto.Random.MonadRandom' interface, marks a
-- transaction as requiring entropy.  Entropy is never used internally by this
-- library, but the 'Monad' bind operation will mark a transaction as requiring
-- it.  To avoid that (and to enable read-only transaction when possible),
-- avoid using '>>='.
withRNG :: (RNG -> (a,RNG)) -> DB a
withRNG f = DB 4 $ \DBParams { dbRNG=rngv } _ -> do
    a <- modifyMVar rngv (return . swap . f)
    return $ Right a

-- | Output a debug message.
dbtrace :: String -> DB ()
dbtrace str = DB 0 $ \_ _ -> putStrLn str >> return (Right ())

-- | Perform an IO action from within a transaction.  Note that this is unsafe
-- and very bad practice. It is provided mainly for temporary hacks and
-- debuging.  This function is effectively 'Control.Monad.IO.Class.liftIO' for
-- the 'DB' monad.
dblift :: IO a -> DB a
dblift action = DB 0 $ \_ _ -> fmap Right action

-- | This fetches multiple key/value pairs from a table created by
-- 'initSingle'.  The given 'S.ByteString' is a common prefix of the serialized
-- keys whose values are of interest.
fetchByPrefix :: forall f k v. (Eq k, Binary k, Binary v) => Single 'BoundedKey k v -> S.ByteString -> DB [(k,v)]
fetchByPrefix (Single dbname dbivar) start  = DB 0 $ \_ txn -> do
    dbi <- performAtomicIO dbivar $ mdb_dbi_open txn Nothing []
    fmap (fmap (map $ decodeStrict *** decodeStrict)) $ getRange txn dbi start

-- | This is the multi-map equivelent of 'fetchByPrefix'.
fetchByPrefixMultiple :: forall f k v. (Eq k, Binary k, Binary v) => Multi 'BoundedKey k v -> S.ByteString -> DB [(k,v)]
fetchByPrefixMultiple (Multi dbname dbivar) start  = DB 0 $ \_ txn -> do
    dbi <- performAtomicIO dbivar $ mdb_dbi_open txn Nothing []
    fmap (fmap (concatMap (\(k,v) -> map ((,) $ decodeStrict k) $ runGet getMany $ L.fromChunks [v])))
        $ getRange txn dbi start


-- | TODO: Don't export this.  This is a helper to fetchByPrefix* functions.
getRange :: MDB_txn -> MDB_dbi -> S.ByteString -> IO (Either LMDB_Error [(S.ByteString,S.ByteString)])
getRange txn dbi start = do
        ei <- handle (return . Left)
                     $ Right <$> mdb_cursor_open txn dbi
        case ei of
            Left e -> return $ Left e
            Right cursor -> do
                -- Hack: ForeignPtr is created just to attach a finalizer to the
                -- cursor.  LMDB docs say it is okay to close the cursor either
                -- before or after the transaction closes, but that the cursor
                -- must be explicitly closed.  Therefore, it should be alright
                -- to leave the timing up to the garbage collector.
                fptr <- mallocForeignPtr :: IO (ForeignPtr Word8)
                Foreign.Concurrent.addForeignPtrFinalizer fptr
                        $ mdb_cursor_close cursor
                unsafeInterleaveIO
                 $ alloca $ \pkey ->
                   alloca $ \pval -> do
                    handle (return . Left) $ do
                        let (fptr,offset,len) = S.toForeignPtr start
                        withForeignPtr fptr $ \ptr -> do
                            let start_mdb = MDB_val (fromIntegral len) (ptr `plusPtr` offset)
                            poke pkey start_mdb
                            xs <- uncons MDB_SET_RANGE (fptr,cursor) pkey pval
                            -- I'm using seq to force the head of the list to
                            -- prevent start_mdb from escaping the
                            -- withForeignPtr scope.  I'm actually not sure if
                            -- this is neccessary.
                            return $ Right $ length (take 1 xs) `seq` xs
 where
    uncons :: MDB_cursor_op
            -> (ForeignPtr Word8, MDB_cursor)
            -> Ptr MDB_val
            -> Ptr MDB_val
            -> IO [(S.ByteString,S.ByteString)]
    uncons cop (ptr,cursor) pkey pval = do
        is_found <- mdb_cursor_get cop cursor pkey pval
        if is_found
            then do
                MDB_val klen kp <- peek pkey
                MDB_val vlen vp <- peek pval
                fkp <- newForeignPtr_ kp
                fvp <- newForeignPtr_ vp
                let key = S.fromForeignPtr fkp 0 (fromIntegral klen)
                    val = S.fromForeignPtr fvp 0 (fromIntegral vlen)
                xs <- unsafeInterleaveIO $ uncons MDB_NEXT (ptr,cursor) pkey pval
                return $ (key,val):xs
            else do
                -- We finalize the ptr to close the cursor.  Because the ptr is
                -- used here and in the other branch of the if statement, we
                -- can be sure that the ptr will not go out of scope before we
                -- are done with the cursor.  If the lazy list is truncated,
                -- the cursor will still be closed eventually due to the
                -- pointer's finalizer.
                finalizeForeignPtr ptr
                return []

<|MERGE_RESOLUTION|>--- conflicted
+++ resolved
@@ -1091,11 +1091,7 @@
 -- elegantly specified using the \"LambdaCase\" haskell syntax.
 --
 -- The astute reader will notice that its type is similar to that of '>>=' but
-<<<<<<< HEAD
--- with restrictions that the result implement 'Bounded' and 'Enum'.  This
-=======
 -- with restrictions that the input implement 'Bounded' and 'Enum'.  This
->>>>>>> 6f6c926c
 -- similarity is intentional.  Use this instead of '>>=' if you want to avoid
 -- setting the write-acces, entropy, and timestamp flags unneccessarily.
 cases :: forall a x. (Bounded a, Enum a) => DB a -> (a -> DB x) -> DB x
